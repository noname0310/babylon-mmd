import "@babylonjs/core/Physics/v2/physicsEngineComponent";

import { Matrix, Quaternion, Vector3 } from "@babylonjs/core/Maths/math.vector";
import type { Mesh } from "@babylonjs/core/Meshes/mesh";
import { TransformNode } from "@babylonjs/core/Meshes/transformNode";
import { PhysicsActivationControl, PhysicsConstraintAxis, PhysicsMotionType } from "@babylonjs/core/Physics/v2/IPhysicsEnginePlugin";
import { PhysicsBody } from "@babylonjs/core/Physics/v2/physicsBody";
import type { Physics6DoFLimit, PhysicsConstraint } from "@babylonjs/core/Physics/v2/physicsConstraint";
import { Physics6DoFConstraint } from "@babylonjs/core/Physics/v2/physicsConstraint";
import type { PhysicsShape } from "@babylonjs/core/Physics/v2/physicsShape";
import { PhysicsShapeBox, PhysicsShapeCapsule, PhysicsShapeSphere } from "@babylonjs/core/Physics/v2/physicsShape";
import type { HavokPlugin } from "@babylonjs/core/Physics/v2/Plugins/havokPlugin";
import type { Scene } from "@babylonjs/core/scene";
import type { DeepImmutable, Nullable } from "@babylonjs/core/types";

import { PmxObject } from "@/Loader/Parser/pmxObject";

import type { ILogger } from "../ILogger";
import type { IMmdRuntimeBone } from "../IMmdRuntimeBone";
import type { IMmdModelPhysicsCreationOptions } from "../mmdRuntime";
import type { IMmdPhysics, IMmdPhysicsModel } from "./IMmdPhysics";

class MmdPhysicsTransformNode extends TransformNode {
    public readonly linkedBone: Nullable<IMmdRuntimeBone>;
    public physicsMode: PmxObject.RigidBody.PhysicsMode;
    public readonly bodyOffsetMatrix: Matrix;
    public readonly bodyOffsetMatrixInverse: Matrix;

    public constructor(
        name: string,
        scene: Scene,
        linkedBone: Nullable<IMmdRuntimeBone>,
        physicsMode: PmxObject.RigidBody.PhysicsMode,
        isPure?: boolean
    ) {
        super(name, scene, isPure);

        this.linkedBone = linkedBone;
        this.physicsMode = physicsMode;
        this.bodyOffsetMatrix = Matrix.Identity();
        this.bodyOffsetMatrixInverse = Matrix.Identity();
    }

    private static readonly _WorldMatrix = new Matrix();

    public computeBodyOffsetMatrix(parentWorldMatrixInverse: DeepImmutable<Matrix>): void {
        const worldMatrix = Matrix.ComposeToRef(
            this.scaling,
            this.rotationQuaternion!,
            this.position,
            MmdPhysicsTransformNode._WorldMatrix
        );

        worldMatrix.multiplyToRef(parentWorldMatrixInverse, this.bodyOffsetMatrix);
        this.bodyOffsetMatrix.invertToRef(this.bodyOffsetMatrixInverse);
    }
}

class MmdPhysicsBody extends PhysicsBody {
    public readonly linkedBone: IMmdRuntimeBone;

    public constructor(
        transformNode: MmdPhysicsTransformNode,
        motionType: PhysicsMotionType,
        startAsleep: boolean,
        linkedBone: IMmdRuntimeBone,
        scene: Scene
    ) {
        super(transformNode, motionType, startAsleep, scene);

        this.linkedBone = linkedBone;
    }
}

/**
 * MMD physics model is container of the physics resources of the MMD model
 */
export class MmdPhysicsModel implements IMmdPhysicsModel {
    private readonly _mmdPhysics: MmdPhysics;

    private readonly _nodes: Nullable<MmdPhysicsTransformNode>[];
    private readonly _bodies: Nullable<PhysicsBody>[];
    private readonly _constraints: Nullable<PhysicsConstraint>[];

    /**
     * Create a new MMD physics model
     * @param mmdPhysics MMD physics
     * @param nodes MMD physics transform nodes
     * @param bodies Physics bodies
     * @param constraints Physics constraints
     */
    public constructor(
        mmdPhysics: MmdPhysics,
        nodes: Nullable<MmdPhysicsTransformNode>[],
        bodies: Nullable<PhysicsBody>[],
        constraints: Nullable<PhysicsConstraint>[]
    ) {
        this._mmdPhysics = mmdPhysics;

        this._nodes = nodes;
        this._bodies = bodies;
        this._constraints = constraints;
    }

    /**
     * Dispose the physics resources
     */
    public dispose(): void {
        const constraints = this._constraints;
        for (let i = 0; i < constraints.length; ++i) {
            constraints[i]?.dispose();
        }
        constraints.length = 0;

        const bodies = this._bodies;
        for (let i = 0; i < bodies.length; ++i) {
            const body = bodies[i];
            if (body === null) continue;

            body.shape?.dispose();
            body.dispose();
        }
        bodies.length = 0;

        const nodes = this._nodes;
        for (let i = 0; i < nodes.length; ++i) {
            nodes[i]?.dispose();
        }
        nodes.length = 0;
    }

    private static readonly _NodeWorldMatrix = new Matrix();
    private static readonly _ZeroVector: DeepImmutable<Vector3> = Vector3.Zero();

    /**
     * Reset the rigid body positions and velocities
     */
    public initialize(): void {
        const mmdPhysics = this._mmdPhysics;
        const nodes = this._nodes;

        for (let i = 0; i < nodes.length; ++i) {
            const node = nodes[i];
            if (node === null) continue;
            if (node.linkedBone === null) continue;

            const nodeWorldMatrix = node.linkedBone.getWorldMatrixToRef(MmdPhysicsModel._NodeWorldMatrix);
            node.bodyOffsetMatrix.multiplyToRef(nodeWorldMatrix, nodeWorldMatrix);
            nodeWorldMatrix.decompose(
                node.scaling,
                node.rotationQuaternion!,
                node.position
            );

            const body = node.physicsBody!;
            body.setAngularVelocity(MmdPhysicsModel._ZeroVector);
            body.setLinearVelocity(MmdPhysicsModel._ZeroVector);

            mmdPhysics._enablePreStepOnce(body);
        }
    }

    private static readonly _NodeWorldPosition = new Vector3();
    private static readonly _NodeWorldRotation = new Quaternion();

    /**
     * Set the rigid bodies transform to the bones transform
     */
    public syncBodies(): void {
        const nodes = this._nodes;
        for (let i = 0; i < nodes.length; ++i) {
            const node = nodes[i];
            if (node === null) continue;
            if (node.linkedBone === null) continue;

            switch (node.physicsMode) {
            case PmxObject.RigidBody.PhysicsMode.FollowBone:
                {
                    const nodeWorldMatrix = node.linkedBone.getWorldMatrixToRef(MmdPhysicsModel._NodeWorldMatrix);
                    node.bodyOffsetMatrix.multiplyToRef(nodeWorldMatrix, nodeWorldMatrix);
                    nodeWorldMatrix.decompose(
                        node.scaling,
                        node.rotationQuaternion!,
                        node.position
                    );

                    node.computeWorldMatrix(true).decompose(
                        undefined,
                        MmdPhysicsModel._NodeWorldRotation,
                        MmdPhysicsModel._NodeWorldPosition
                    );

                    node.physicsBody!.setTargetTransform(
                        MmdPhysicsModel._NodeWorldPosition,
                        MmdPhysicsModel._NodeWorldRotation
                    );
                }
                break;

            case PmxObject.RigidBody.PhysicsMode.Physics:
            case PmxObject.RigidBody.PhysicsMode.PhysicsWithBone:
                break;

            default:
                throw new Error(`Unknown physics mode: ${node.physicsMode}`);
            }
        }
    }

    private static readonly _BoneWorldPosition = new Vector3();

    /**
     * Set the bones transform to the rigid bodies transform
     */
    public syncBones(): void {
        const nodes = this._nodes;
        for (let i = 0; i < nodes.length; ++i) {
            const node = nodes[i];
            if (node === null) continue;
            if (node.linkedBone === null) continue;

            switch (node.physicsMode) {
            case PmxObject.RigidBody.PhysicsMode.FollowBone:
                break;
            case PmxObject.RigidBody.PhysicsMode.Physics:
                {
                    node.bodyOffsetMatrixInverse.multiplyToArray(
                        Matrix.ComposeToRef(
                            node.scaling,
                            node.rotationQuaternion!,
                            node.position,
                            MmdPhysicsModel._NodeWorldMatrix
                        ),
                        node.linkedBone.worldMatrix,
                        0
                    );
                }
                break;

            case PmxObject.RigidBody.PhysicsMode.PhysicsWithBone:
                {
                    node.linkedBone.getWorldTranslationToRef(MmdPhysicsModel._BoneWorldPosition);
                    node.bodyOffsetMatrixInverse.multiplyToArray(
                        Matrix.ComposeToRef(
                            node.scaling,
                            node.rotationQuaternion!,
                            MmdPhysicsModel._ZeroVector,
                            MmdPhysicsModel._NodeWorldMatrix
                        ),
                        node.linkedBone.worldMatrix,
                        0
                    );
                    node.linkedBone.setWorldTranslation(MmdPhysicsModel._BoneWorldPosition);
                }
                break;

            default:
                throw new Error(`Unknown physics mode: ${node.physicsMode}`);
            }
        }
    }
}

/**
 * Use the v2 physics engine to build the physics model of the MMD model
 *
 * If you do not want to use a physics engine, you can reduce the bundling size by not import this class
 */
export class MmdPhysics implements IMmdPhysics {
    /**
     * Set a threshold in radian to clamp the constraint's angular limit to 0 (default: 5 * Math.PI / 180)
     *
     * If your model's constraints have an odd bend, try increasing the value appropriately.
     *
     * A value of 5 * Math.PI / 180  to 30 * Math.PI / 180 is expected to work well.
     */
    public angularLimitClampThreshold: number;

    private readonly _scene: Scene;

    private readonly _enablePreStepOnces: PhysicsBody[] = [];

    /**
     * Create a new MMD physics
     *
     * Scene must have a physics engine enabled
     * @param scene The scene to build the physics model
     */
    public constructor(scene: Scene) {
        this.angularLimitClampThreshold = 5 * Math.PI / 180;

        this._scene = scene;
    }

    // ref: https://forum.babylonjs.com/t/convert-bullet-physics-damping-values-correctly-for-havok/43264/3
    private _convertParameter(parameter: number): number {
        const timeStep = 1 / 60;
        return (1 - (1 - parameter) ** timeStep) / timeStep;
    }

    // it seems havok 6dof constraint does not work well with small angular limits
    // TODO: investigate why
    private _clampAngularLimit(limit: number): number {
        return Math.abs(limit) < this.angularLimitClampThreshold
            ? 0
            : limit;
    }

    /**
     * Build the physics model of the MMD model
     *
     * bodyToBoneMap is a map of rigid body index to runtime bone index
     *
     * bodyToBoneMap should be initialized to null with the size of the number of rigid bodies
     * @param rootMesh Root mesh of the MMD model
     * @param bones MMD runtime bones
     * @param rigidBodies rigid bodies information
     * @param joints joints information
     * @param bodyToBoneMap output body index to bone map
     * @param logger Logger
     * @param physicsOptions Optional physics options
     * @returns MMD physics model
     * @throws If the havok physics engine is not enabled
     */
    public buildPhysics(
        rootMesh: Mesh,
        bones: readonly IMmdRuntimeBone[],
        rigidBodies: PmxObject["rigidBodies"],
        joints: PmxObject["joints"],
        bodyToBoneMap: Nullable<IMmdRuntimeBone>[],
        logger: ILogger,
<<<<<<< HEAD
        physicsOptions: Nullable<MmdModelPhysicsCreationOptions>
    ): IMmdPhysicsModel {
=======
        physicsOptions: Nullable<IMmdModelPhysicsCreationOptions>
    ): MmdPhysicsModel {
>>>>>>> 599b6376
        if (physicsOptions !== null) {
            logger.warn("Havok physics does not support physics options");
        }

        const scene = this._scene;
        const physicsPlugin = scene.getPhysicsEngine()?.getPhysicsPlugin() as HavokPlugin | null | undefined;
        if (!physicsPlugin) {
            throw new Error("Physics engine is not enabled");
        }
        if (physicsPlugin.name !== "HavokPlugin") {
            throw new Error("Physics plugin is not HavokPlugin");
        }

        let scalingFactor: number;
        {
            rootMesh.computeWorldMatrix(true);
            const worldMatrix = rootMesh.getWorldMatrix();
            const worldScale = new Vector3();
            worldMatrix.decompose(worldScale);
            if (Math.abs(worldScale.x - worldScale.y) < 0.0001 && Math.abs(worldScale.y - worldScale.z) < 0.0001) {
                if (Math.abs(worldScale.x - 1.0) < 0.0001) {
                    scalingFactor = 1;
                } else {
                    scalingFactor = worldScale.x;
                    logger.warn("Root node scaling is not 1, simulation may differ from the original");
                }
            } else {
                scalingFactor = Math.max(worldScale.x, worldScale.y, worldScale.z);
                logger.warn("Root node scaling is not uniform, physics may not work correctly");
            }
        }

        const nodes: Nullable<MmdPhysicsTransformNode>[] = new Array(rigidBodies.length);
        const bodies: Nullable<MmdPhysicsBody | PhysicsBody>[] = new Array(rigidBodies.length);
        const constraints: Nullable<PhysicsConstraint>[] = new Array(joints.length);

        const boneNameMap = new Map<string, IMmdRuntimeBone>();
        for (let i = 0; i < bones.length; ++i) {
            const bone = bones[i];
            boneNameMap.set(bone.name, bone);
        }
        const resolveRigidBodyBone = (rigidBody: PmxObject.RigidBody): IMmdRuntimeBone | undefined => {
            if (rigidBody.boneIndex < 0 || bones.length <= rigidBody.boneIndex) {
                return boneNameMap.get(rigidBody.name);
            }
            return bones[rigidBody.boneIndex];
        };

        for (let i = 0; i < rigidBodies.length; ++i) {
            const rigidBody = rigidBodies[i];

            const bone = resolveRigidBodyBone(rigidBody);
            if (bone === undefined) {
                logger.warn(`Bone index out of range create unmapped rigid body: ${rigidBody.name}`);
            }

            let shape: PhysicsShape;
            let isZeroVolume = false;
            switch (rigidBody.shapeType) {
            case PmxObject.RigidBody.ShapeType.Sphere:
                shape = new PhysicsShapeSphere(new Vector3(), rigidBody.shapeSize[0] * scalingFactor, scene);
                if (rigidBody.shapeSize[0] === 0) isZeroVolume = true;
                break;

            case PmxObject.RigidBody.ShapeType.Box:
                shape = new PhysicsShapeBox(new Vector3(), new Quaternion(),
                    new Vector3(
                        rigidBody.shapeSize[0] * 2 * scalingFactor,
                        rigidBody.shapeSize[1] * 2 * scalingFactor,
                        rigidBody.shapeSize[2] * 2 * scalingFactor
                    ), scene
                );
                if (rigidBody.shapeSize[0] === 0 || rigidBody.shapeSize[1] === 0 || rigidBody.shapeSize[2] === 0) isZeroVolume = true;
                break;

            case PmxObject.RigidBody.ShapeType.Capsule:
                shape = new PhysicsShapeCapsule(
                    new Vector3(0, rigidBody.shapeSize[1] / 2 * scalingFactor, 0),
                    new Vector3(0, -rigidBody.shapeSize[1] / 2 * scalingFactor, 0),
                    rigidBody.shapeSize[0] * scalingFactor,
                    scene
                );
                if (rigidBody.shapeSize[0] === 0 || rigidBody.shapeSize[1] === 0) isZeroVolume = true;
                break;

            default:
                logger.warn(`Unknown rigid body shape type: ${rigidBody.shapeType}`);

                nodes[i] = null;
                bodies[i] = null;
                continue;
            }
            shape.material = {
                friction: rigidBody.friction,
                restitution: rigidBody.repulsion
            };
            shape.filterCollideMask = isZeroVolume ? 0 : rigidBody.collisionMask;
            shape.filterMembershipMask = 1 << rigidBody.collisionGroup;

            const node = new MmdPhysicsTransformNode(rigidBody.name, scene, bone ?? null, rigidBody.physicsMode);

            const shapePosition = rigidBody.shapePosition;
            node.position.copyFromFloats(
                shapePosition[0],
                shapePosition[1],
                shapePosition[2]
            );

            const shapeRotation = rigidBody.shapeRotation;
            node.rotationQuaternion = Quaternion.FromEulerAngles(
                shapeRotation[0],
                shapeRotation[1],
                shapeRotation[2]
            );

            if (bone !== undefined) {
                node.computeBodyOffsetMatrix(bone.linkedBone.getAbsoluteInverseBindMatrix());
            }
            node.setParent(rootMesh);

            const motionType = rigidBody.physicsMode === PmxObject.RigidBody.PhysicsMode.FollowBone
                ? PhysicsMotionType.ANIMATED
                : PhysicsMotionType.DYNAMIC;

            const body = bone !== undefined
                ? new MmdPhysicsBody(node, motionType, false, bone, scene)
                : new PhysicsBody(node, motionType, false, scene);
            physicsPlugin.setActivationControl(body, PhysicsActivationControl.ALWAYS_ACTIVE);
            body.shape = shape;
            body.setMassProperties({ mass: rigidBody.mass });

            body.setLinearDamping(this._convertParameter(rigidBody.linearDamping));
            body.setAngularDamping(this._convertParameter(rigidBody.angularDamping));
            body.computeMassProperties();

            nodes[i] = node;
            bodies[i] = body;
            if (bone !== undefined) bodyToBoneMap[i] = bone;
        }

        const one: DeepImmutable<Vector3> = Vector3.One();
        const jointRotation = new Quaternion();
        const jointPosition = new Vector3();
        const jointTransform = new Matrix();

        const rigidBodyRotation = new Quaternion();
        const rigidBodyPosition = new Vector3();
        const rigidBodyAInverse = new Matrix();
        const rigidBodyBInverse = new Matrix();

        const jointFinalTransformA = new Matrix();
        const jointFinalTransformB = new Matrix();

        for (let i = 0; i < joints.length; ++i) {
            const joint = joints[i];

            if (joint.rigidbodyIndexA < 0 || rigidBodies.length <= joint.rigidbodyIndexA) {
                logger.warn(`Rigid body index out of range failed to create joint: ${joint.name}`);

                constraints[i] = null;
                continue;
            }

            if (joint.rigidbodyIndexB < 0 || rigidBodies.length <= joint.rigidbodyIndexB) {
                logger.warn(`Rigid body index out of range failed to create joint: ${joint.name}`);

                constraints[i] = null;
                continue;
            }

            const bodyA = bodies[joint.rigidbodyIndexA];
            const bodyB = bodies[joint.rigidbodyIndexB];

            if (bodyA === null || bodyB === null) {
                logger.warn(`Rigid body not found failed to create joint: ${joint.name}`);

                constraints[i] = null;
                continue;
            }

            Matrix.ComposeToRef(
                one,
                Quaternion.FromEulerAnglesToRef(
                    joint.rotation[0],
                    joint.rotation[1],
                    joint.rotation[2],
                    jointRotation
                ),
                jointPosition.copyFromFloats(
                    joint.position[0] * scalingFactor,
                    joint.position[1] * scalingFactor,
                    joint.position[2] * scalingFactor
                ),
                jointTransform
            );

            const bodyInfoA = rigidBodies[joint.rigidbodyIndexA];
            const bodyInfoB = rigidBodies[joint.rigidbodyIndexB];

            {
                const shapeRotation = bodyInfoA.shapeRotation;
                const shapePosition = bodyInfoA.shapePosition;

                Matrix.ComposeToRef(
                    one,
                    Quaternion.FromEulerAnglesToRef(
                        shapeRotation[0],
                        shapeRotation[1],
                        shapeRotation[2],
                        rigidBodyRotation
                    ),
                    rigidBodyPosition.copyFromFloats(
                        shapePosition[0] * scalingFactor,
                        shapePosition[1] * scalingFactor,
                        shapePosition[2] * scalingFactor
                    ),
                    rigidBodyAInverse
                ).invert();
            }

            {
                const shapeRotation = bodyInfoB.shapeRotation;
                const shapePosition = bodyInfoB.shapePosition;

                Matrix.ComposeToRef(
                    one,
                    Quaternion.FromEulerAnglesToRef(
                        shapeRotation[0],
                        shapeRotation[1],
                        shapeRotation[2],
                        rigidBodyRotation
                    ),
                    rigidBodyPosition.copyFromFloats(
                        shapePosition[0] * scalingFactor,
                        shapePosition[1] * scalingFactor,
                        shapePosition[2] * scalingFactor
                    ),
                    rigidBodyBInverse
                ).invert();
            }

            jointTransform.multiplyToRef(rigidBodyAInverse, jointFinalTransformA);
            jointTransform.multiplyToRef(rigidBodyBInverse, jointFinalTransformB);

            // TODO: not sure that convert also applies to joints
            const damping = this._convertParameter(1);

            const limits: Physics6DoFLimit[] = [
                {
                    axis: PhysicsConstraintAxis.LINEAR_X,
                    minLimit: joint.positionMin[0],
                    maxLimit: joint.positionMax[0],
                    stiffness: this._convertParameter(joint.springPosition[0]),
                    damping: damping
                },
                {
                    axis: PhysicsConstraintAxis.LINEAR_Y,
                    minLimit: joint.positionMin[1],
                    maxLimit: joint.positionMax[1],
                    stiffness: this._convertParameter(joint.springPosition[1]),
                    damping: damping
                },
                {
                    axis: PhysicsConstraintAxis.LINEAR_Z,
                    minLimit: joint.positionMin[2],
                    maxLimit: joint.positionMax[2],
                    stiffness: this._convertParameter(joint.springPosition[2]),
                    damping: damping
                },
                {
                    axis: PhysicsConstraintAxis.ANGULAR_X,
                    minLimit: this._clampAngularLimit(joint.rotationMin[0]),
                    maxLimit: this._clampAngularLimit(joint.rotationMax[0]),
                    stiffness: this._convertParameter(joint.springRotation[0]),
                    damping: damping
                },
                {
                    axis: PhysicsConstraintAxis.ANGULAR_Y,
                    minLimit: this._clampAngularLimit(joint.rotationMin[1]),
                    maxLimit: this._clampAngularLimit(joint.rotationMax[1]),
                    stiffness: this._convertParameter(joint.springRotation[1]),
                    damping: damping
                },
                {
                    axis: PhysicsConstraintAxis.ANGULAR_Z,
                    minLimit: this._clampAngularLimit(joint.rotationMin[2]),
                    maxLimit: this._clampAngularLimit(joint.rotationMax[2]),
                    stiffness: this._convertParameter(joint.springRotation[2]),
                    damping: damping
                }
            ];
            for (let j = 0; j < 3; ++j) {
                const limit = limits[j];
                if (limit.stiffness === 0) {
                    limit.stiffness = undefined;
                    limit.damping = undefined;
                }
            }

            const constraint = new Physics6DoFConstraint(
                {
                    pivotA: jointFinalTransformA.getTranslation(),
                    pivotB: jointFinalTransformB.getTranslation(),

                    axisA: new Vector3(
                        jointFinalTransformA.m[0],
                        jointFinalTransformA.m[1],
                        jointFinalTransformA.m[2]
                    ).negateInPlace(),
                    axisB: new Vector3(
                        jointFinalTransformB.m[0],
                        jointFinalTransformB.m[1],
                        jointFinalTransformB.m[2]
                    ).negateInPlace(),
                    perpAxisA: new Vector3(
                        jointFinalTransformA.m[4],
                        jointFinalTransformA.m[5],
                        jointFinalTransformA.m[6]
                    ),
                    perpAxisB: new Vector3(
                        jointFinalTransformB.m[4],
                        jointFinalTransformB.m[5],
                        jointFinalTransformB.m[6]
                    ),
                    collision: true
                },
                limits,
                scene
            );

            bodyA.addConstraint(bodyB, constraint);

            constraints[i] = constraint;

            // adjust the physics mode of the rigid bodies
            // ref: https://web.archive.org/web/20140815111315/www20.atpages.jp/katwat/wp/?p=4135
            const nodeA = nodes[joint.rigidbodyIndexA]!;
            const nodeB = nodes[joint.rigidbodyIndexB]!;

            if (nodeA.physicsMode !== PmxObject.RigidBody.PhysicsMode.FollowBone &&
                nodeB.physicsMode === PmxObject.RigidBody.PhysicsMode.PhysicsWithBone
            ) { // case: A is parent of B
                const runtimeBoneB = resolveRigidBodyBone(bodyInfoB);
                if (runtimeBoneB !== undefined) {
                    if (runtimeBoneB.parentBone === resolveRigidBodyBone(bodyInfoA)) {
                        nodeB.physicsMode = PmxObject.RigidBody.PhysicsMode.Physics;
                    }
                }
            } else if (nodeB.physicsMode !== PmxObject.RigidBody.PhysicsMode.FollowBone &&
                nodeA.physicsMode === PmxObject.RigidBody.PhysicsMode.PhysicsWithBone
            ) { // case: B is parent of A
                const runtimeBoneA = resolveRigidBodyBone(bodyInfoA);
                if (runtimeBoneA !== undefined) {
                    if (runtimeBoneA.parentBone === resolveRigidBodyBone(bodyInfoB)) {
                        nodeA.physicsMode = PmxObject.RigidBody.PhysicsMode.Physics;
                    }
                }
            }
        }

        return new MmdPhysicsModel(this, nodes, bodies, constraints);
    }

    private readonly _onAfterPhysics = (): void => {
        const enablePreStepOnces = this._enablePreStepOnces;
        for (let i = 0; i < enablePreStepOnces.length; ++i) {
            enablePreStepOnces[i].disablePreStep = true;
        }
        enablePreStepOnces.length = 0;
    };

    /** @internal */
    public _enablePreStepOnce(body: PhysicsBody): void {
        if (!body.disablePreStep) return;

        if (this._enablePreStepOnces.length === 0) {
            this._scene.onAfterPhysicsObservable.addOnce(this._onAfterPhysics);
        }

        this._enablePreStepOnces.push(body);
        body.disablePreStep = false;
    }
}<|MERGE_RESOLUTION|>--- conflicted
+++ resolved
@@ -329,13 +329,8 @@
         joints: PmxObject["joints"],
         bodyToBoneMap: Nullable<IMmdRuntimeBone>[],
         logger: ILogger,
-<<<<<<< HEAD
-        physicsOptions: Nullable<MmdModelPhysicsCreationOptions>
-    ): IMmdPhysicsModel {
-=======
         physicsOptions: Nullable<IMmdModelPhysicsCreationOptions>
     ): MmdPhysicsModel {
->>>>>>> 599b6376
         if (physicsOptions !== null) {
             logger.warn("Havok physics does not support physics options");
         }
